// Copyright 2018-2022 the oak authors. All rights reserved. MIT license.

// deno-lint-ignore-file

import {
  assert,
  assertEquals,
  assertStrictEquals,
  assertThrows,
} from "./test_deps.ts";
import type { Application, State } from "./application.ts";
import { Context } from "./context.ts";
<<<<<<< HEAD
import { Cookies } from "./cookies.ts";
import { httpErrors } from "./httpError.ts";
import {
  isNativeRequest,
  NativeRequest,
} from "./http_server_native_request.ts";
=======
import { errors, SecureCookieMap } from "./deps.ts";
import { NativeRequest } from "./http_server_native_request.ts";
>>>>>>> 9926162d
import type {} from "./http_server_native.ts";
import { Request as OakRequest } from "./request.ts";
import { Response as OakResponse } from "./response.ts";
import { cloneState } from "./structured_clone.ts";
import type { UpgradeWebSocketFn, UpgradeWebSocketOptions } from "./types.d.ts";
import { isNode } from "./util.ts";

const { test } = Deno;

function createMockApp<S extends State = Record<string, any>>(
  state = {} as S,
): Application<S> {
  return {
    state,
    dispatchEvent() {},
    [Symbol.for("Deno.customInspect")]() {
      return `MockApplication {}`;
    },
    [Symbol.for("nodejs.util.inspect.custom")](
      depth: number,
      options: any,
      inspect: (value: unknown, options?: unknown) => string,
    ) {
      if (depth < 0) {
        return options.stylize(`[MockApplication]`, "special");
      }

      const newOptions = Object.assign({}, options, {
        depth: options.depth === null ? null : options.depth - 1,
      });
      return `${options.stylize("MockApplication", "special")} ${
        inspect({}, newOptions)
      }`;
    },
  } as any;
}

interface MockNativeOptions {
  url?: string;
  requestInit?: RequestInit;
  upgradeThrow?: boolean;
  upgradeUndefined?: boolean;
}

let respondWithStack: (Response | Promise<Response>)[] = [];
let upgradeWebSocketStack: [Request, UpgradeWebSocketOptions | undefined][] =
  [];

const mockWebSocket = {} as WebSocket;
const mockResponse = {} as Response;

function createMockNativeRequest(
  {
    url = "http://localhost/",
    requestInit = { headers: [["host", "localhost"]] },
    upgradeThrow = true,
    upgradeUndefined = false,
  }: MockNativeOptions = {},
) {
  respondWithStack = [];
  upgradeWebSocketStack = [];
  const request = new Request(url, requestInit);
  const requestEvent = {
    request,
    respondWith(r: Response | Promise<Response>) {
      respondWithStack.push(r);
      return Promise.resolve();
    },
  };
  const upgradeWebSocket: UpgradeWebSocketFn | undefined = upgradeUndefined
    ? undefined
    : (request, options) => {
      if (upgradeThrow) {
        throw new TypeError("Cannot upgrade connection.");
      }
      upgradeWebSocketStack.push([request, options]);
      return { response: mockResponse, socket: mockWebSocket };
    };
  return new NativeRequest(requestEvent, { upgradeWebSocket });
}

test({
  name: "context",
  fn() {
    const app = createMockApp();
    const serverRequest = createMockNativeRequest();
    const context = new Context(app, serverRequest, cloneState(app.state));
    assert(context instanceof Context);
    assertEquals(context.state, app.state);
    assertStrictEquals(context.app, app);
    assert(context.cookies instanceof SecureCookieMap);
    assert(context.request instanceof OakRequest);
    assert(isNativeRequest(context.request.originalRequest));
    assert(context.response instanceof OakResponse);
  },
});

test({
  name: "context.assert()",
  fn() {
    const context: Context = new Context(
      createMockApp(),
      createMockNativeRequest(),
      {},
    );
    assertThrows(
      () => {
        let loggedIn: string | undefined;
        context.assert(loggedIn, 401, "Unauthorized");
      },
      errors.Unauthorized,
      "Unauthorized",
    );
  },
});

test({
  name: "context.throw()",
  fn() {
    const context = new Context(createMockApp(), createMockNativeRequest(), {});
    assertThrows(
      () => {
        context.throw(404, "foobar");
      },
      errors.NotFound,
      "foobar",
    );
  },
});

test({
  name: "context.send() default path",
  async fn() {
    const context = new Context(
      createMockApp(),
      createMockNativeRequest({ url: "http://localhost/test.html" }),
      {},
    );
    const fixture = await Deno.readFile("./fixtures/test.html");
    await context.send({ root: "./fixtures", maxbuffer: 0 });
    const response = await context.response.toDomResponse();
    const ab = await response.arrayBuffer();
    assertEquals(new Uint8Array(ab), fixture);
    assertEquals(context.response.type, ".html");
    assert(context.response.headers.get("last-modified") != null);
    assertEquals(context.response.headers.get("cache-control"), "max-age=0");
    context.response.destroy();
  },
});

test({
  name: "context.send() specified path",
  async fn() {
    const context = new Context(createMockApp(), createMockNativeRequest(), {});
    const fixture = await Deno.readFile("./fixtures/test.html");
    await context.send({
      path: "/test.html",
      root: "./fixtures",
      maxbuffer: 0,
    });
    const response = await context.response.toDomResponse();
    const ab = await response.arrayBuffer();
    assertEquals(new Uint8Array(ab), fixture);
    assertEquals(context.response.type, ".html");
    assert(context.response.headers.get("last-modified") != null);
    assertEquals(context.response.headers.get("cache-control"), "max-age=0");
    context.response.destroy();
  },
});

test({
  name: "context.upgrade()",
  async fn() {
    const context = new Context(
      createMockApp(),
      createMockNativeRequest({
        url: "http://localhost/",
        requestInit: {
          headers: [
            ["upgrade", "websocket"],
            ["sec-websocket-key", "abc"],
            ["host", "localhost"],
          ],
        },
        upgradeThrow: false,
      }),
      {},
    );
    assert(context.socket === undefined);
    const ws = context.upgrade();
    assert(ws);
    assertStrictEquals(context.socket, ws);
    assertStrictEquals(ws, mockWebSocket);
    assertEquals(context.respond, false);
    assertEquals(respondWithStack.length, 1);
    assertStrictEquals(await respondWithStack[0], mockResponse);
    assertEquals(upgradeWebSocketStack.length, 1);
  },
});

test({
  name: "context.upgrade() - not supported",
  async fn() {
    const context = new Context(
      createMockApp(),
      createMockNativeRequest({
        url: "http://localhost/",
        requestInit: {
          headers: [
            ["upgrade", "websocket"],
            ["sec-websocket-key", "abc"],
            ["host", "localhost"],
          ],
        },
        upgradeUndefined: true,
      }),
      {},
    );
    assert(context.socket === undefined);
    assertThrows(
      () => {
        context.upgrade();
      },
      TypeError,
      "Upgrading web sockets not supported.",
    );
    assert(context.socket === undefined);
    assertEquals(context.respond, true);
  },
});

test({
  name: "context.upgrade() failure does not set socket/respond",
  async fn() {
    const context = new Context(createMockApp(), createMockNativeRequest(), {});
    assert(context.socket === undefined);
    assertThrows(() => {
      context.upgrade();
    });
    assert(context.socket === undefined);
    assertEquals(context.respond, true);
  },
});

test({
  name: "context.isUpgradable true",
  async fn() {
    const context = new Context(
      createMockApp(),
      createMockNativeRequest({
        url: "http://localhost/",
        requestInit: {
          headers: [
            ["upgrade", "websocket"],
            ["sec-websocket-key", "abc"],
            ["host", "localhost"],
          ],
        },
      }),
      {},
    );
    assertEquals(context.isUpgradable, true);
  },
});

test({
  name: "context.isUpgradable false",
  async fn() {
    const context = new Context(
      createMockApp(),
      createMockNativeRequest({
        url: "http://localhost/",
        requestInit: {
          headers: [
            ["upgrade", "websocket"],
          ],
        },
      }),
      {},
    );
    assertEquals(context.isUpgradable, false);
  },
});

test({
  name: "context.getSSETarget()",
  async fn() {
    const context = new Context(createMockApp(), createMockNativeRequest(), {});
    const sse = context.sendEvents();
    sse.dispatchComment(`hello world`);
    await sse.close();
  },
});

test({
  name: "context create secure",
  fn() {
    const context = new Context(
      createMockApp(),
      createMockNativeRequest(),
      {},
      { secure: true },
    );
    assertEquals(context.request.secure, true);
  },
});

test({
  name: "Context - inspecting",
  fn() {
    const app = createMockApp();
    const req = createMockNativeRequest();
    assertEquals(
      Deno.inspect(new Context(app, req, {}), { depth: 1 }),
      isNode()
        ? `Context {\n  app: [MockApplication],\n  cookies: [SecureCookieMap],\n  isUpgradable: false,\n  respond: true,\n  request: [Request],\n  response: [Response],\n  socket: undefined,\n  state: {}\n}`
        : `Context {\n  app: MockApplication {},\n  cookies: SecureCookieMap [],\n  isUpgradable: false,\n  respond: true,\n  request: Request {\n  hasBody: false,\n  headers: Headers { host: "localhost" },\n  ip: "",\n  ips: [],\n  method: "GET",\n  secure: false,\n  url: "http://localhost/"\n},\n  response: Response { body: undefined, headers: Headers {}, status: 404, type: undefined, writable: true },\n  socket: undefined,\n  state: {}\n}`,
    );
  },
});<|MERGE_RESOLUTION|>--- conflicted
+++ resolved
@@ -10,17 +10,11 @@
 } from "./test_deps.ts";
 import type { Application, State } from "./application.ts";
 import { Context } from "./context.ts";
-<<<<<<< HEAD
-import { Cookies } from "./cookies.ts";
-import { httpErrors } from "./httpError.ts";
+import { errors, SecureCookieMap } from "./deps.ts";
 import {
   isNativeRequest,
   NativeRequest,
 } from "./http_server_native_request.ts";
-=======
-import { errors, SecureCookieMap } from "./deps.ts";
-import { NativeRequest } from "./http_server_native_request.ts";
->>>>>>> 9926162d
 import type {} from "./http_server_native.ts";
 import { Request as OakRequest } from "./request.ts";
 import { Response as OakResponse } from "./response.ts";

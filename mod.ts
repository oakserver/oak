--- conflicted
+++ resolved
@@ -69,7 +69,6 @@
 } from "./range.ts";
 export { Request } from "./request.ts";
 export { REDIRECT_BACK, Response } from "./response.ts";
-<<<<<<< HEAD
 export { Router } from "./router.ts";
 export type {
   Route,
@@ -81,17 +80,6 @@
   RouterMiddlewareOrMiddlewareObject,
   RouterOptions,
   RouterParamMiddleware,
-=======
-export {
-  type Route,
-  type RouteParams,
-  Router,
-  type RouterAllowedMethodsOptions,
-  type RouterContext,
-  type RouterMiddleware,
-  type RouterOptions,
-  type RouterParamMiddleware,
->>>>>>> 2d859f1d
 } from "./router.ts";
 export { send, type SendOptions } from "./send.ts";
 /** Utilities for making testing oak servers easier. */

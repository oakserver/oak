--- conflicted
+++ resolved
@@ -54,11 +54,7 @@
 /** The context passed router middleware.  */
 export interface RouterContext<
   P extends RouteParams = RouteParams,
-<<<<<<< HEAD
-  S extends object = { [key: string]: any },
-=======
   S extends {} = { [key: string]: any; }
->>>>>>> 5498664d
 > extends Context<S> {
   /** Any parameters parsed from the route when matched. */
   params: P;
@@ -69,11 +65,7 @@
 
 export interface RouterMiddleware<
   P extends RouteParams = RouteParams,
-<<<<<<< HEAD
-  S extends object = { [key: string]: any },
-=======
   S extends {} = { [key: string]: any }
->>>>>>> 5498664d
 > {
   (context: RouterContext<P, S>, next: () => Promise<void>): Promise<
     void
@@ -115,13 +107,8 @@
   constructor(
     public path: string,
     public methods: HTTPMethods[],
-<<<<<<< HEAD
-    middleware: RouterMiddleware | RouterMiddleware[],
-    public options: LayerOptions = {},
-=======
     middleware: RouterMiddleware<P, S> | RouterMiddleware<P, S>[],
     public options: LayerOptions = {}
->>>>>>> 5498664d
   ) {
     this.name = options.name || null;
     this.stack = Array.isArray(middleware) ? middleware : [middleware];
@@ -194,17 +181,10 @@
 
   private _match(
     path: string,
-<<<<<<< HEAD
-    method: HTTPMethods,
-  ): { routesMatched: Layer[]; matches: Layer[] } {
-    const routesMatched: Layer[] = [];
-    const matches: Layer[] = [];
-=======
     method: HTTPMethods
   ): { routesMatched: Layer<RouteParams, S>[]; matches: Layer<RouteParams, S>[] } {
     const routesMatched: Layer<RouteParams, S>[] = [];
     const matches: Layer<RouteParams, S>[] = [];
->>>>>>> 5498664d
     for (const layer of this._stack) {
       if (layer.matches(path)) {
         routesMatched.push(layer);
@@ -260,11 +240,7 @@
         context.response.status === Status.NotFound
       ) {
         const contextRoutesMatched = contextRouteMatches.get(
-<<<<<<< HEAD
-          context as RouterContext,
-=======
           context as RouterContext<RouteParams, S>
->>>>>>> 5498664d
         );
         if (contextRoutesMatched) {
           for (const layer of contextRoutesMatched) {
@@ -384,13 +360,8 @@
   /** Return middleware that represents all the currently registered routes. */
   routes(): Middleware<S> {
     const dispatch = async (
-<<<<<<< HEAD
-      context: RouterContext,
-      next: () => Promise<void>,
-=======
       context: RouterContext<RouteParams, S>,
       next: () => Promise<void>
->>>>>>> 5498664d
     ): Promise<void> => {
       const { path, method } = context.request;
       const { routesMatched, matches } = this._match(path, method);

--- conflicted
+++ resolved
@@ -25,13 +25,13 @@
 /** Provides context about the current request and response to middleware
  * functions. */
 export class Context<S extends State = Record<string, any>> {
-<<<<<<< HEAD
   #socket?: WebSocket;
 
   /** A reference to the current application. */
   app: Application<State>;
 
-  /** The cookies object. */
+  /** An object which allows access to cookies, mediating both the request and
+   * response. */
   cookies: Cookies;
 
   /** Is `true` if the current connection is upgradeable to a web socket.
@@ -51,24 +51,11 @@
    * The default is `true`. */
   respond: boolean;
 
-  /** The request object. */
-  request: Request;
-
-  /** The response object. */
-=======
-  /** A reference to the current application. */
-  app: Application<any>;
-
-  /** An object which allows access to cookies, mediating both the request and
-   * response. */
-  cookies: Cookies;
-
   /** An object which contains information about the current request. */
   request: Request;
 
   /** An object which contains information about the response that will be sent
    * when the middleware finishes processing. */
->>>>>>> b1af4969
   response: Response;
 
   /** If the the current context has been upgraded, then this will be set to

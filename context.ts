--- conflicted
+++ resolved
@@ -3,11 +3,8 @@
 import type { Application, State } from "./application.ts";
 import {
   createHttpError,
-<<<<<<< HEAD
+  type ErrorStatus,
   type HttpErrorOptions,
-=======
-  type ErrorStatus,
->>>>>>> 022d50e3
   KeyStack,
   SecureCookieMap,
   ServerSentEventStreamTarget,
